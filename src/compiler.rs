--- conflicted
+++ resolved
@@ -638,21 +638,13 @@
             let expect_code = [Constant as u8, 0, Print as u8, Return as u8];
             assert_eq!(chunk.get_code(), expect_code);
         }
-<<<<<<< HEAD
 
         #[test]
         fn global_var_declaration() {
             let (chunk, _) = test_compile_ok!("var x = 123;");
             assert_eq!(chunk.get_constant(0), Value::Number(123.0));
-            let expect_code = [
-                Constant as u8,
-                0,
-                DefineGlobal as u8,
-                Return as u8,
-            ];
-            assert_eq!(chunk.get_code(), expect_code);
-        }
-=======
->>>>>>> 2ee48861
+            let expect_code = [Constant as u8, 0, DefineGlobal as u8, Return as u8];
+            assert_eq!(chunk.get_code(), expect_code);
+        }
     }
 }